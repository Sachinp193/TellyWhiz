/// <reference types="vitest/globals" />
import request from 'supertest';
import { describe, it, expect, vi, beforeEach, beforeAll, afterAll, afterEach } from 'vitest';
import axios from 'axios'; // Import axios to spy on its methods after mocking

// Top-level mock function definitions for tmdbClient methods
const mockSearchShows = vi.fn();
const mockGetShowDetails = vi.fn();
const mockGetSeasons = vi.fn();
const mockGetEpisodes = vi.fn();
const mockGetCast = vi.fn();
const mockGetPopularShowsFromTMDB = vi.fn();
const mockGetRecentShowsFromTMDB = vi.fn();
const mockGetTopRatedShowsFromTMDB = vi.fn();
const mockGetGenresFromTMDB = vi.fn();

// Mock for '../tvdb'
<<<<<<< HEAD
vi.mock('../tvdb', () => {
=======
vi.mock('../tvdb.js', () => {
>>>>>>> c34fa853
  // console.log('[Test Mock Factory ../tvdb] Attempting to execute factory for tvdbClient object literal.');
  return {
    __esModule: true,
    // The tvdb.ts file exports individual functions, so we mock them directly here.
    // This structure is correct because routes.ts imports like: import * as tvdbClient from './tvdb';
    // and then calls tvdbClient.searchShows, etc.
    searchShows: mockSearchShows,
    getShowDetails: mockGetShowDetails,
    getSeasons: mockGetSeasons,
    getEpisodes: mockGetEpisodes,
    getCast: mockGetCast,
    getPopularShows: mockGetPopularShowsFromTMDB,
    getRecentShows: mockGetRecentShowsFromTMDB,
    getTopRatedShows: mockGetTopRatedShowsFromTMDB,
    getGenres: mockGetGenresFromTMDB,
  };
});

// Define a shared mock for the axios instance methods if needed by tests
const mockAxiosInstanceForTestFile = {
  get: vi.fn(),
  post: vi.fn(),
  put: vi.fn(),
  delete: vi.fn(),
  // Add other methods if your tests expect them on an instance
};

// Define a shared mock for static axios methods if needed
const mockStaticAxiosGet = vi.fn();
// Define other static mocks if needed (post, etc.)

vi.mock('axios', async () => {
  // Dynamically import the original axios to get non-function properties like isAxiosError
  const actualAxios = await import('axios'); 
  return {
    default: {
      create: vi.fn((config?: any) => ({
        ...mockAxiosInstanceForTestFile, // Spread your instance mock methods
        defaults: { headers: { common: {} }, ...config }, // Mimic some defaults structure
        interceptors: { // Mimic interceptors structure
          request: { use: vi.fn(), eject: vi.fn() },
          response: { use: vi.fn(), eject: vi.fn() },
        },
      })),
      get: mockStaticAxiosGet, // Mock for static axios.get(...)
      post: vi.fn(), // Mock for static axios.post(...)
      // Add other static methods if used
      isAxiosError: actualAxios.isAxiosError, // Use the actual isAxiosError
    },
    isAxiosError: actualAxios.isAxiosError, // Also export it named if used like: import { isAxiosError } from 'axios'
    // Add other named exports if your code uses them
  };
});

// Import app AFTER all vi.mock directives
import app from '../index.js';
import { storage } from '../storage.js'; // Import real storage
import { db } from '../../db.js';
import * as schema from '../../shared/schema.js';
import { eq, sql } from 'drizzle-orm';
import { type SuperTest, type Test, type Response } from 'supertest';

// Interface for mock show data (previously defined)
interface MockShow {
  id: number; name: string; overview: string; image: string; year: string;
  first_aired: string; network: string; status: string; runtime: number;
  banner: string; rating: number; genres: string[];
}

// Helper functions (previously defined)
const registerUser = async (username: string, password?: string): Promise<Response> => {
  return request(app).post('/api/auth/register').send({ username, password });
};

const loginUser = async (username: string, password?: string): Promise<SuperTest<Test>> => {
  const agent: SuperTest<Test> = request.agent(app);
  await agent.post('/api/auth/login').send({ username, password });
  return agent;
};

// Main test suites
describe('GET /api/search', () => {
  beforeEach(async () => {
    vi.resetAllMocks();

    // Reset mocks for axios instance and static calls
    mockAxiosInstanceForTestFile.get.mockReset(); // Adjusted to new mock instance name
    mockAxiosInstanceForTestFile.post.mockReset();
    mockStaticAxiosGet.mockReset();


    // Default behaviors for tvdbClient mocks for this suite
    mockSearchShows.mockResolvedValue([]);
    mockGetShowDetails.mockResolvedValue(null);
    // These should align with the new naming in the tvdbClient mock if they were changed
    // (e.g., getPopularShows vs getPopularShowsFromTMDB)
    mockGetPopularShowsFromTMDB.mockResolvedValue([]); 
    mockGetRecentShowsFromTMDB.mockResolvedValue([]);
    mockGetTopRatedShowsFromTMDB.mockResolvedValue([]);
    mockGetGenresFromTMDB.mockResolvedValue([]);
  });

  it('should return 200 and search results for a valid query', async () => {
    const mockApiShows = [
      { id: 1, name: 'Test Show 1', overview: 'Overview 1', image: 'image1.jpg', year: '2023', first_aired: '2023-01-01', network: 'Network1', status: 'Running', runtime: 30, banner: 'banner1.jpg', rating: 8, genres: ['Drama'] },
    ];
    mockSearchShows.mockResolvedValue(mockApiShows);
    const response = await request(app).get('/api/search?q=ValidQuery');
    expect(mockSearchShows).toHaveBeenCalledWith('ValidQuery'); 
    expect(response.status).toBe(200); 
    expect(response.body).toEqual(mockApiShows);
    // No longer expecting axios.get to be called with /configuration from these specific tests
    // as tvdbClient is fully mocked.
  });

  it('should return 400 if the query is too short', async () => {
    const response = await request(app).get('/api/search?q=a');
    expect(response.status).toBe(400);
    expect(response.body).toEqual({ message: 'Query must be at least 2 characters' });
    expect(mockSearchShows).not.toHaveBeenCalled();
  });

  it('should return 500 if TMDB API call fails (simulated by tvdbClient.searchShows rejection)', async () => {
    mockSearchShows.mockRejectedValue(new Error('TMDB API Error'));
    const response = await request(app).get('/api/search?q=ErrorQuery');
    expect(response.status).toBe(500);
    expect(response.body.message).toEqual('Failed to search shows');
    expect(mockSearchShows).toHaveBeenCalledWith('ErrorQuery');
  });
});

describe('POST /api/user/shows/:id/track', () => {
  const testUser = { username: 'trackerUser', password: 'password123' };
  let userId: number | undefined;
  let authenticatedAgent: SuperTest<Test>;
  type ShowInsertType = typeof schema.shows.$inferInsert;

  const showToTrack: ShowInsertType = {
    tmdbId: 123, name: "Test Show for Tracking", overview: "An overview.",
    status: "Running", firstAired: "2023-01-01", network: "Test Network",
    runtime: 30, image: "test_image.jpg", banner: "test_banner.jpg",
    rating: 8.0, genres: ["Drama"], year: "2023-Present",
  };

  beforeAll(async () => {
    await registerUser(testUser.username, testUser.password);
    authenticatedAgent = await loginUser(testUser.username, testUser.password);
    const user = await db.query.users.findFirst({ where: eq(schema.users.username, testUser.username) });
    if (user) { userId = user.id; } else { console.error("TRACKING TEST: Test user not found after registration/login in beforeAll."); }
  });

  beforeEach(async () => {
    vi.resetAllMocks();
    // Reset mocks for axios instance and static calls
    mockAxiosInstanceForTestFile.get.mockReset(); // Adjusted
    mockAxiosInstanceForTestFile.post.mockReset();
    mockStaticAxiosGet.mockReset();

    mockSearchShows.mockResolvedValue([]);
    mockGetSeasons.mockResolvedValue([]);
    mockGetEpisodes.mockResolvedValue([]);
    mockGetCast.mockResolvedValue([]);
    mockGetPopularShowsFromTMDB.mockResolvedValue([]);
    mockGetRecentShowsFromTMDB.mockResolvedValue([]);
    mockGetTopRatedShowsFromTMDB.mockResolvedValue([]);
    mockGetGenresFromTMDB.mockResolvedValue([]);
    
    mockGetShowDetails.mockImplementation(async (showIdFromRoute: number): Promise<any | null> => {
      if (showIdFromRoute === showToTrack.tmdbId) {
        console.log('[Test Mock] mockGetShowDetails providing data for tmdbId:', showToTrack.tmdbId);
        return { 
          id: showToTrack.tmdbId, name: showToTrack.name, overview: showToTrack.overview,
          status: showToTrack.status, first_air_date: showToTrack.firstAired,
          networks: [{ name: showToTrack.network }], episode_run_time: [showToTrack.runtime || 0],
          poster_path: showToTrack.image, backdrop_path: showToTrack.banner,
          vote_average: showToTrack.rating,
          genres: (showToTrack.genres || []).map((g: any) => ({ name: g, id: Math.random() * 1000 })),
        };
      }
      return null;
    });
  });

  afterEach(async () => {
    if (userId) { await db.delete(schema.userShows).where(eq(schema.userShows.userId, userId)); }
    await db.delete(schema.shows).where(eq(schema.shows.tmdbId, showToTrack.tmdbId));
  });

  afterAll(async () => {
    if (userId) { await db.delete(schema.users).where(eq(schema.users.id, userId)); }
  });

  it('should successfully track a new show for an authenticated user', async () => {
    if (!userId) { console.warn("Skipping tracking test: userId not set."); return; }
    const response = await authenticatedAgent.post(`/api/user/shows/${showToTrack.tmdbId}/track`);
    expect(mockGetShowDetails).toHaveBeenCalledWith(showToTrack.tmdbId);
    expect(response.status).toBe(200);
    expect(response.body).toMatchObject({
      userId: userId, showId: expect.any(Number), status: 'watching', favorite: false,
    });
    const dbShow = await db.query.shows.findFirst({ where: eq(schema.shows.tmdbId, showToTrack.tmdbId) });
    expect(dbShow).toBeDefined();
  });

  it('should return 500 when trying to track an already tracked show (due to unique constraint)', async () => {
    if (!userId) { console.warn("Skipping re-tracking test: userId not set."); return; }
    await authenticatedAgent.post(`/api/user/shows/${showToTrack.tmdbId}/track`);
    const response = await authenticatedAgent.post(`/api/user/shows/${showToTrack.tmdbId}/track`);
    expect(mockGetShowDetails).toHaveBeenCalledTimes(2); 
    expect(response.status).toBe(500); 
    expect((response.body as { message: string }).message).toContain('Failed to track show');
  });

  it('should return 401 when trying to track a show without authentication', async () => {
    const response = await request(app).post(`/api/user/shows/${showToTrack.tmdbId}/track`);
    expect(response.status).toBe(401);
    expect((response.body as { message: string }).message).toBe('Unauthorized');
    expect(mockGetShowDetails).not.toHaveBeenCalled(); 
  });
});<|MERGE_RESOLUTION|>--- conflicted
+++ resolved
@@ -15,11 +15,6 @@
 const mockGetGenresFromTMDB = vi.fn();
 
 // Mock for '../tvdb'
-<<<<<<< HEAD
-vi.mock('../tvdb', () => {
-=======
-vi.mock('../tvdb.js', () => {
->>>>>>> c34fa853
   // console.log('[Test Mock Factory ../tvdb] Attempting to execute factory for tvdbClient object literal.');
   return {
     __esModule: true,
